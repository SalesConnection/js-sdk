--- conflicted
+++ resolved
@@ -1,10 +1,6 @@
 {
   "name": "@caction/sdk",
-<<<<<<< HEAD
-  "version": "2.4.3",
-=======
   "version": "2.4.4",
->>>>>>> 31f41f86
   "description": "Caction SDK",
   "types": "./dist/index.d.ts",
   "main": "./dist/index.js",
